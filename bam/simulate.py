import numpy as np
from copy import copy
from .model import Model
from typing import Union


class Simulator:
    def __init__(self, model: Model):
        self.screen = None
        self.model = model
        self.reset()

    def reset(self, q: float = 0.0, dq: float = 0.0):
        """
        Resets the simulation to a given state
        """
        self.q = copy(q)
        self.dq = copy(dq)
        self.t = 0.0

        self.model.reset()

<<<<<<< HEAD
    def step(self, control: Union[None, float], dt: float):
=======
    def step(self, control: None | float, torque_enable: bool, dt: float):
>>>>>>> 06397803
        """
        Steps the simulation for dt given the applied control
        """
        bias_torque = self.model.actuator.testbench.compute_bias(
            self.q + self.model.q_offset.value, self.dq
        )
        motor_torque = self.model.actuator.compute_torque(
            control, torque_enable, self.q + self.model.q_offset.value, self.dq
        )
        frictionloss, damping = self.model.compute_frictions(
            motor_torque, bias_torque, self.dq
        )

        inertia = (
            self.model.actuator.testbench.compute_mass(
                self.q + self.model.q_offset.value, self.dq
            )
            + self.model.actuator.get_extra_inertia()
        )
        net_torque = motor_torque + bias_torque

        # Tau_stop is the torque required to stop the motor (reach a velocity of 0 after dt)
        tau_stop = (inertia / dt) * self.dq + net_torque
        static_friction = -np.sign(tau_stop) * np.min(
            [np.abs(tau_stop), frictionloss + damping * np.abs(self.dq)], axis=0
        )
        net_torque += static_friction

        angular_acceleration = net_torque / inertia

        self.dq += angular_acceleration * dt
        self.dq = np.clip(self.dq, -100.0, 100.0)
        self.q += self.dq * dt + 0.5 * angular_acceleration * dt**2
        self.t += dt

    def rollout_log(
        self, log: dict, reset_period: float = None, simulate_control: bool = False
    ):
        """
        Read a given log dict and return the sequential reached positions
        """
        positions = []
        velocities = []
        controls = []

        reset_period_t = 0.0
        dt = log["dt"]
        first_entry = log["entries"][0]
        self.reset(
            first_entry["position"],
            first_entry["speed"] if "speed" in first_entry else 0.0,
        )
        self.model.actuator.load_log(log)

        for entry in log["entries"]:
            reset_period_t += dt
            if reset_period is not None and reset_period_t > reset_period:
                reset_period_t = 0.0
                self.reset(entry["position"], entry["speed"])
            positions.append(copy(self.q))
            velocities.append(copy(self.dq))

            if simulate_control:
                position_error = entry["goal_position"] - self.q
                control = self.model.actuator.compute_control(
                    position_error, self.q, self.dq
                )
            else:
                if "control" in entry:
                    control = entry["control"]
                else:
                    position_error = entry["goal_position"] - entry["position"]
                    control = self.model.actuator.compute_control(
                        position_error, self.q, self.dq
                    )

            controls.append(copy(control))

            self.step(control, entry["torque_enable"], dt)

        return positions, velocities, controls<|MERGE_RESOLUTION|>--- conflicted
+++ resolved
@@ -20,11 +20,7 @@
 
         self.model.reset()
 
-<<<<<<< HEAD
-    def step(self, control: Union[None, float], dt: float):
-=======
     def step(self, control: None | float, torque_enable: bool, dt: float):
->>>>>>> 06397803
         """
         Steps the simulation for dt given the applied control
         """
