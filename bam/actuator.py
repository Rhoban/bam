--- conflicted
+++ resolved
@@ -278,11 +278,8 @@
         # Motor armature / apparent inertia [kg m^2]
         self.model.armature = Parameter(0.0001, 0.00001, 0.04)
 
-<<<<<<< HEAD
-=======
         self.model.q_offset = Parameter(0, -0.2, 0.2)
 
->>>>>>> bed1dc86
         # self.model.max_friction_base = 10.0
         # self.model.max_load_friction = 1.0
         # self.model.max_viscous_friction = 30.0
