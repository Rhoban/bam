import numpy as np
from .parameter import Parameter
from .testbench import Testbench, Pendulum
from . import message
from typing import Union


class Actuator:
    def __init__(self, testbench_class: Testbench):
        self.testbench_class = testbench_class
        self.testbench: Testbench | None = None

    def set_model(self, model):
        self.model = model
        self.initialize()

    def reset(self):
        pass

    def load_log(self, log: dict):
        """
        Called when a log is loaded, can be used to retrieve specific values (eg: input voltage, kp gain, etc.))
        """
        self.testbench = self.testbench_class(log)

    def initialize(self):
        raise NotImplementedError

    def control_unit(self) -> str:
        """
        Return the unit of the control signal (eg: "volts", "amps")
        """
        raise NotImplementedError

    def compute_control(
        self, position_error: float, q: float, dq: float
    ) -> Union[float, None]:
        """
        The control (e.g volts or amps) produced by the actuator, given the position error and current configruation
        """
        raise NotImplementedError

<<<<<<< HEAD
    def compute_torque(self, control: Union[float,  None], q: float, dq: float) -> float:
=======
    def compute_torque(
        self, control: float | None, torque_enable: bool, q: float, dq: float
    ) -> float:
>>>>>>> 06397803
        """
        The torque [Nm] produced by the actuator, given the control signal and current configuration
        """
        raise NotImplementedError

    def get_extra_inertia(self) -> float:
        """
        Get apparent inertia
        """
        raise NotImplementedError

    def to_mujoco(self):
        raise NotImplementedError


class Erob(Actuator):
    def __init__(self, testbench_class: Testbench, damping=2.0):
        super().__init__(testbench_class)

        # Maximum current [A]
        self.max_amps = 12.0

        # Maximum input voltage [V]
        self.max_volts = 48.0

        # Damping factor
        self.damping = damping

    def initialize(self):
        # Torque constant [Nm/A] or [V/(rad/s)]
        self.model.kt = Parameter(1.6, 1.0, 15.0)

        # Motor resistance [Ohm]
        self.model.R = Parameter(2.0, 0.1, 3.5)

        # Motor armature / apparent inertia [kg m^2]
        self.model.armature = Parameter(0.005, 0.001, 2.0)

        # Adjusting upper bounds for identification
        self.model.max_friction_base = 10.0
        self.model.max_load_friction = 1.0
        self.model.max_viscous_friction = 30.0

    def load_log(self, log: dict):
        super().load_log(log)

        self.kp = log["kp"]

        if "damping" in log:
            self.damping = log["damping"]

    def control_unit(self) -> str:
        return "amps"

    def compute_control(
        self, position_error: float, q: float, dq: float
    ) -> Union[float, None]:
        # Target velocity is assumed to be 0
        amps = position_error * self.kp + self.damping * np.sqrt(self.kp) * (0.0 - dq)
        amps = np.clip(amps, -self.max_amps, self.max_amps)

        return amps

<<<<<<< HEAD
    def compute_torque(self, control: Union[float, None], q: float, dq: float) -> float:
=======
    def compute_torque(
        self, control: float | None, torque_enable: bool, q: float, dq: float
    ) -> float:
>>>>>>> 06397803
        # Computing the torque given the control signal
        # With eRob, control=None actually meany amps=0, and not a disconnection of the motor
        amps = control * torque_enable
        torque = self.model.kt.value * amps

        # Computing the torque boundaries given the maximum voltage and the back EMF
        volts_bounded_torque = (
            self.model.kt.value / self.model.R.value
        ) * self.max_volts
        emf = (self.model.kt.value**2) * dq / self.model.R.value

        min_torque = -volts_bounded_torque - emf
        max_torque = volts_bounded_torque - emf
        torque = np.clip(torque, min_torque, max_torque)

        return torque

    def get_extra_inertia(self) -> float:
        return self.model.armature.value


class MXActuator(Actuator):
    """
    Represents a Dynamixel MX-64 or MX-106 actuator
    """

    def __init__(self, testbench_class: Testbench):
        super().__init__(testbench_class)

        # Input voltage and (firmware) gain
        self.vin: float = 15.0
        self.kp: float = 32.0

        # This gain, if multiplied by a position error and firmware KP, gives duty cycle
        # It was determined using an oscilloscope and MX actuators
        self.error_gain = 0.158

        # Maximum allowable duty cycle, also determined with oscilloscope
        self.max_pwm = 0.9625

    def load_log(self, log: dict):
        super().load_log(log)

        self.kp = log["kp"]

        if "vin" in log:
            self.vin = log["vin"]

    def initialize(self):
        # Torque constant [Nm/A] or [V/(rad/s)]
        self.model.kt = Parameter(1.6, 1.0, 3.0)

        # Motor resistance [Ohm]
        self.model.R = Parameter(2.0, 1.0, 5.0)

        # Motor armature / apparent inertia [kg m^2]
        self.model.armature = Parameter(0.005, 0.001, 0.05)

    def get_extra_inertia(self) -> float:
        return self.model.armature.value

    def control_unit(self) -> str:
        return "volts"

    def compute_control(
        self, position_error: float, q: float, dq: float
    ) -> Union[float, None]:
        duty_cycle = position_error * self.kp * self.error_gain
        duty_cycle = np.clip(duty_cycle, -self.max_pwm, self.max_pwm)

        return self.vin * duty_cycle

<<<<<<< HEAD
    def compute_torque(self, control: Union[float, None], q: float, dq: float) -> float:
        # Volts to None means that the motor is disconnected
        if control is None:
            return 0.0

=======
    def compute_torque(
        self, control: float | None, torque_enable: bool, q: float, dq: float
    ) -> float:
>>>>>>> 06397803
        volts = control

        # Torque produced
        torque = self.model.kt.value * volts / self.model.R.value

        # Back EMF
        torque -= (self.model.kt.value**2) * dq / self.model.R.value

        return torque * torque_enable


class XC330M288T(MXActuator):
    """
    XC330M288T
    """

    def __init__(self, testbench_class: Testbench):
        super().__init__(testbench_class)

        # Input voltage and (firmware) gain
        self.vin: float = 5.1
        self.kp: float = 1100.0

        # This gain, if multiplied by a position error and firmware KP, gives duty cycle
        # It was determined using an oscilloscope and XC actuators
        self.error_gain = 0.002877778

        # Maximum allowable duty cycle, also determined with oscilloscope
        self.max_pwm = 1.0

    def load_log(self, log: dict):
        super().load_log(log)

        self.kp = log["kp"]

        if "vin" in log:
            self.vin = log["vin"]

    def initialize(self):
        # Torque constant [Nm/A] or [V/(rad/s)]
        self.model.kt = Parameter(1.6, 0.1, 3.0)

        # Motor resistance [Ohm]
        self.model.R = Parameter(2.0, 1.0, 8.0)

        # Motor armature / apparent inertia [kg m^2]
        self.model.armature = Parameter(0.001, 0.0001, 0.01)

        # self.model.max_friction_base = 10.0
        # self.model.max_load_friction = 1.0
        # self.model.max_viscous_friction = 30.0


class STS3215(MXActuator):
    """
    Feetech STS3215 7.4v
    """

    def __init__(self, testbench_class: Testbench):
        super().__init__(testbench_class)

        # Input voltage and (firmware) gain
        self.vin: float = 7.4
        self.kp: float = 32

        # This gain, if multiplied by a position error and firmware KP, gives duty cycle
        # It was determined using an oscilloscope and STS3215 actuators
        # here, firmware_kp = kp
        # self.error_gain = 0.166
        self.error_gain = 0.001 * np.rad2deg(1.0)

        # Maximum allowable duty cycle, also determined with oscilloscope
        self.max_pwm = 0.97  # TODO, but can we assume 1.0 ?

    def load_log(self, log: dict):
        super().load_log(log)

        self.kp = log["kp"]

        if "vin" in log:
            self.vin = log["vin"]

    def initialize(self):
        # Torque constant [Nm/A] or [V/(rad/s)]
        self.model.kt = Parameter(0.784532, 0.05, 2.5)  # docs says 8 kg.cm / A
        # self.model.kt = Parameter(0.784532, 0.784531, 0.784533)  # docs says 8 kg.cm / A

        # Motor resistance [Ohm]
        self.model.R = Parameter(2.0, 0.1, 10.0)
        # self.model.R = Parameter(3, 2.9, 3.1)
        # self.model.R = 2.5 # docs says 2.5 ohm, Greg says 1.5

        # Motor armature / apparent inertia [kg m^2]
        self.model.armature = Parameter(0.0001, 0.00001, 0.04)

        self.model.q_offset = Parameter(0, -0.2, 0.2)

        # self.model.max_friction_base = 10.0
        # self.model.max_load_friction = 1.0
        # self.model.max_viscous_friction = 30.0

    def compute_control(
        self, position_error: float, q: float, dq: float
    ) -> Union[float, None]:
        duty_cycle = position_error * self.kp * self.error_gain
        duty_cycle = np.clip(duty_cycle, -self.max_pwm, self.max_pwm)

        return self.vin * duty_cycle


class LinearActuator(Actuator):
    """
    Represents a linear actuator
    """

    def __init__(self, testbench_class: Testbench):
        super().__init__(testbench_class)

        # Input voltage and (firmware) gain
        self.vin: float = 12.0
        self.kp: float = 15.0

    def load_log(self, log: dict):
        super().load_log(log)

        self.kp = log["kp"]

        if "vin" in log:
            self.vin = log["vin"]

    def initialize(self):
        # Torque constant [Nm/A] or [V/(rad/s)]
        self.model.kt = Parameter(1.6, 1.0, 3.0)

        # Motor resistance [Ohm]
        self.model.R = Parameter(2.0, 1.0, 5.0)

        # Motor armature / apparent inertia [kg m^2]
        self.model.armature = Parameter(0.005, 0.001, 0.05)

    def get_extra_inertia(self) -> float:
        return self.model.armature.value

    def control_unit(self) -> str:
        return "volts"

    def compute_control(
        self, position_error: float, q: float, dq: float
    ) -> Union[float, None]:
        duty_cycle = position_error * self.kp
        duty_cycle = np.clip(duty_cycle, -1.0, 1.0)

        return self.vin * duty_cycle

    def compute_torque(self, control: Union[float, None], q: float, dq: float) -> float:
        # Volts to None means that the motor is disconnected
        if control is None:
            return 0.0

        volts = control

        # Torque produced
        torque = self.model.kt.value * volts / self.model.R.value

        # Back EMF
        torque -= (self.model.kt.value**2) * dq / self.model.R.value

        return torque


actuators = {
    "mx64": lambda: MXActuator(Pendulum),
    "mx106": lambda: MXActuator(Pendulum),
    "erob80_100": lambda: Erob(Pendulum, damping=2.0),
    "erob80_50": lambda: Erob(Pendulum, damping=1.0),
    "xc330m288t": lambda: XC330M288T(Pendulum),
    "sts3215": lambda: STS3215(Pendulum),
}<|MERGE_RESOLUTION|>--- conflicted
+++ resolved
@@ -40,13 +40,9 @@
         """
         raise NotImplementedError
 
-<<<<<<< HEAD
-    def compute_torque(self, control: Union[float,  None], q: float, dq: float) -> float:
-=======
     def compute_torque(
         self, control: float | None, torque_enable: bool, q: float, dq: float
     ) -> float:
->>>>>>> 06397803
         """
         The torque [Nm] produced by the actuator, given the control signal and current configuration
         """
@@ -110,13 +106,9 @@
 
         return amps
 
-<<<<<<< HEAD
-    def compute_torque(self, control: Union[float, None], q: float, dq: float) -> float:
-=======
     def compute_torque(
         self, control: float | None, torque_enable: bool, q: float, dq: float
     ) -> float:
->>>>>>> 06397803
         # Computing the torque given the control signal
         # With eRob, control=None actually meany amps=0, and not a disconnection of the motor
         amps = control * torque_enable
@@ -189,17 +181,9 @@
 
         return self.vin * duty_cycle
 
-<<<<<<< HEAD
-    def compute_torque(self, control: Union[float, None], q: float, dq: float) -> float:
-        # Volts to None means that the motor is disconnected
-        if control is None:
-            return 0.0
-
-=======
     def compute_torque(
         self, control: float | None, torque_enable: bool, q: float, dq: float
     ) -> float:
->>>>>>> 06397803
         volts = control
 
         # Torque produced
